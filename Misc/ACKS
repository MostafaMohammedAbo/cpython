--- conflicted
+++ resolved
@@ -905,12 +905,8 @@
 Yury Selivanov
 Fred Sells
 Jiwon Seo
-<<<<<<< HEAD
 Iñigo Serna
 Roger D. Serwy
-=======
-Roger Serwy
->>>>>>> da4c4672
 Jerry Seutter
 Denis Severson
 Ian Seyer

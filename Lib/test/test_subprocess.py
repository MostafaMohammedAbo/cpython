--- conflicted
+++ resolved
@@ -1189,27 +1189,11 @@
             self.fail("Exception raised by preexec_fn did not make it "
                       "to the parent process.")
 
-<<<<<<< HEAD
-    @unittest.skipIf(not os.path.exists("/dev/zero"), "/dev/zero required.")
-    def test_preexec_errpipe_does_not_double_close_pipes(self):
-        """Issue16140: Don't double close pipes on preexec error."""
-        class SafeConstructorPopen(subprocess.Popen):
-            def __init__(self):
-                pass  # Do nothing so we can modify the instance for testing.
-            def RealPopen(self, *args, **kwargs):
-                subprocess.Popen.__init__(self, *args, **kwargs)
-        def raise_it():
-            raise subprocess.SubprocessError(
-                    "force the _execute_child() errpipe_data path.")
-
-        p = SafeConstructorPopen()
-=======
     class _TestExecuteChildPopen(subprocess.Popen):
         """Used to test behavior at the end of _execute_child."""
         def __init__(self, testcase, *args, **kwargs):
             self._testcase = testcase
             subprocess.Popen.__init__(self, *args, **kwargs)
->>>>>>> 859035d2
 
         def _execute_child(self, *args, **kwargs):
             try:
@@ -1234,16 +1218,12 @@
         """Issue16140: Don't double close pipes on preexec error."""
 
         def raise_it():
-            raise RuntimeError("force the _execute_child() errpipe_data path.")
-
-<<<<<<< HEAD
+            raise subprocess.SubprocessError(
+                    "force the _execute_child() errpipe_data path.")
+
         with self.assertRaises(subprocess.SubprocessError):
-            p.RealPopen([sys.executable, "-c", "pass"],
-=======
-        with self.assertRaises(RuntimeError):
             self._TestExecuteChildPopen(
                         self, [sys.executable, "-c", "pass"],
->>>>>>> 859035d2
                         stdin=subprocess.PIPE, stdout=subprocess.PIPE,
                         stderr=subprocess.PIPE, preexec_fn=raise_it)
 
